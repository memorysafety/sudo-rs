--- conflicted
+++ resolved
@@ -1,10 +1,3 @@
-<<<<<<< HEAD
-use sudo_common::{error::Error, Context};
-
-pub fn authenticate(ctx: &Context) -> Result<(), Error> {
-    let mut pam = sudo_pam::PamContext::builder_cli(ctx.stdin)
-        .target_user(&ctx.current_user.name)
-=======
 use std::fs::File;
 
 use sudo_common::{error::Error, Context};
@@ -87,9 +80,8 @@
     let target_user = context.target_user.uid;
 
     // init pam
-    let mut pam = sudo_pam::PamContext::builder_cli()
+    let mut pam = sudo_pam::PamContext::builder_cli(context.stdin)
         .target_user(authenticate_for)
->>>>>>> 483a0943
         .service_name("sudo")
         .build()?;
     pam.mark_silent(true);
