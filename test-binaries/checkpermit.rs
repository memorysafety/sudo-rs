--- conflicted
+++ resolved
@@ -17,12 +17,8 @@
         let mut items = chosen_poison.split_whitespace();
         (items.next().unwrap(), items.collect::<Vec<_>>().join(" "))
     };
-<<<<<<< HEAD
+
     let result = sudoers.check(
-=======
-    let result = sudoers::check_permission(
-        &sudoers,
->>>>>>> ee5b8086
         &am_user,
         on_host,
         sudoers::Request {
