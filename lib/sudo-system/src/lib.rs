--- conflicted
+++ resolved
@@ -1,44 +1,6 @@
-<<<<<<< HEAD
 use std::{ffi::CString, fs::OpenOptions, mem::MaybeUninit, os::fd::AsRawFd, path::PathBuf};
-=======
-use std::{
-    ffi::{CStr, CString},
-    fs::OpenOptions,
-    mem::MaybeUninit,
-    os::fd::AsRawFd,
-    path::PathBuf,
-};
 
 pub use libc::PATH_MAX;
-
-fn cerr(res: libc::c_int) -> std::io::Result<libc::c_int> {
-    match res {
-        -1 => Err(std::io::Error::last_os_error()),
-        _ => Ok(res),
-    }
-}
-
-fn cerr_long(res: libc::c_long) -> std::io::Result<libc::c_long> {
-    match res {
-        -1 => Err(std::io::Error::last_os_error()),
-        _ => Ok(res),
-    }
-}
-
-extern "C" {
-    #[cfg_attr(
-        any(target_os = "macos", target_os = "ios", target_os = "freebsd"),
-        link_name = "__error"
-    )]
-    #[cfg_attr(
-        any(target_os = "openbsd", target_os = "netbsd", target_os = "android"),
-        link_name = "__errno"
-    )]
-    #[cfg_attr(target_os = "linux", link_name = "__errno_location")]
-    fn errno_location() -> *mut libc::c_int;
-}
->>>>>>> e1bda644
-
 use sudo_cutils::*;
 
 pub fn hostname() -> String {
