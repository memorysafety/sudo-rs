use sudo_test::{Command, Env};

use crate::{
    helpers::{self, PsAuxEntry},
    Result, SUDOERS_ALL_ALL_NOPASSWD,
};

fn fixture() -> Result<Vec<PsAuxEntry>> {
    let env = Env([SUDOERS_ALL_ALL_NOPASSWD, "Defaults use_pty"]).build()?;

    let child = Command::new("sudo")
        .args(["sh", "-c", "touch /tmp/barrier; sleep 3"])
        .tty(true)
        .spawn(&env)?;

    let ps_aux = Command::new("sh")
        .args([
            "-c",
            "until [ -f /tmp/barrier ]; do sleep 0.1; done; ps aux",
        ])
        .output(&env)?
        .stdout()?;

    child.wait()?.assert_success()?;

    let entries = helpers::parse_ps_aux(&ps_aux);

    let mut sudo_related_processes = entries
        .into_iter()
        .filter(|entry| entry.command.contains("sh -c touch"))
        .collect::<Vec<_>>();

    sudo_related_processes.sort_by_key(|entry| entry.pid);

    Ok(sudo_related_processes)
}

#[test]
fn spawns_three_processes() -> Result<()> {
    let sudo_related_processes = fixture()?;

    assert_eq!(3, sudo_related_processes.len());

    Ok(())
}

#[test]
fn allocates_a_second_pty_which_is_assigned_to_the_command_process() -> Result<()> {
    let sudo_related_processes = fixture()?;

    let original = &sudo_related_processes[0];
    let monitor = &sudo_related_processes[1];
    let command = &sudo_related_processes[2];

    dbg!(original);
    dbg!(monitor);
    dbg!(command);

    // sanity checks
    assert!(original.command.starts_with("sudo "));
    assert!(monitor.command.starts_with("sudo "));
    assert!(!command.command.starts_with("sudo "));
    assert_ne!("?", original.tty);
    assert_ne!("?", monitor.tty);
    assert_ne!("?", command.tty);

    assert_eq!(monitor.tty, command.tty);
    assert_ne!(original.tty, monitor.tty);

    Ok(())
}

#[test]
fn process_state() -> Result<()> {
    const IS_A_SESSION_LEADER: char = 's';
    const IS_IN_FOREGROUND_PROCESS_GROUP: char = '+';

    let sudo_related_processes = fixture()?;

    let original = &sudo_related_processes[0];
    let monitor = &sudo_related_processes[1];
    let command = &sudo_related_processes[2];

    dbg!(original);
    dbg!(monitor);
    dbg!(command);

    // sanity checks
    assert!(original.command.starts_with("sudo "));
    assert!(monitor.command.starts_with("sudo "));
    assert!(!command.command.starts_with("sudo "));

    assert!(original
        .process_state
        .contains(IS_IN_FOREGROUND_PROCESS_GROUP));
    assert!(command
        .process_state
        .contains(IS_IN_FOREGROUND_PROCESS_GROUP));

    assert!(original.process_state.contains(IS_A_SESSION_LEADER));
    assert!(monitor.process_state.contains(IS_A_SESSION_LEADER));

    Ok(())
}

#[test]
fn terminal_is_restored() -> Result<()> {
    let env = Env([SUDOERS_ALL_ALL_NOPASSWD, "Defaults use_pty"]).build()?;
    // Run `stty` before and after running sudo to check that the terminal configuration is
    // restored before sudo exits.
    let stdout = Command::new("sh")
        .args(["-c", "stty; sudo echo 'hello'; stty"])
        .tty(true)
        .output(&env)?
        .stdout()?;

    assert_contains!(stdout, "hello");
    let (before, after) = stdout.split_once("hello").unwrap();
    assert_eq!(before.trim(), after.trim());

    Ok(())
}

#[test]
fn pty_owner() -> Result<()> {
    let env = Env([SUDOERS_ALL_ALL_NOPASSWD, "Defaults use_pty"]).build()?;

    let stdout = Command::new("sudo")
        .args(["sh", "-c", "stat $(tty) --format '%U %G'"])
        .tty(true)
        .output(&env)?
        .stdout()?;

    assert_eq!(stdout.trim(), "root tty");

    Ok(())
<<<<<<< HEAD
}

#[test]
fn stdin_pipe() -> Result<()> {
    let env = Env([SUDOERS_ALL_ALL_NOPASSWD, "Defaults use_pty"]).build()?;

    let stdout = Command::new("sh")
        .args(["-c", "echo 'hello world' | sudo grep -o hello"])
        .tty(true)
        .output(&env)?
        .stdout()?;

    assert_eq!(stdout.trim(), "hello");

    Ok(())
}

#[test]
fn stdout_pipe() -> Result<()> {
    let env = Env([SUDOERS_ALL_ALL_NOPASSWD, "Defaults use_pty"]).build()?;

    let stdout = Command::new("sh")
        .args(["-c", "sudo echo 'hello world' | grep -o hello"])
        .tty(true)
        .output(&env)?
        .stdout()?;

    assert_eq!(stdout.trim(), "hello");

    Ok(())
}

#[test]
fn stderr_pipe() -> Result<()> {
    let env = Env([SUDOERS_ALL_ALL_NOPASSWD, "Defaults use_pty"]).build()?;

    let output = Command::new("sh")
        .args(["-c", "2>/tmp/stderr.txt sh -c '>&2 echo \"hello world\"'"])
        .tty(true)
        .output(&env)?;

    assert!(output.stderr().is_empty());

    let stdout = Command::new("cat")
        .arg("/tmp/stderr.txt")
        .output(&env)?
        .stdout()?;

    assert_eq!(stdout, "hello world");

    Ok(())
}

fn parse_ps_aux(ps_aux: &str) -> Vec<PsAuxEntry> {
    let mut entries = vec![];
    for line in ps_aux.lines().skip(1 /* header */) {
        let columns = line.split_ascii_whitespace().collect::<Vec<_>>();

        let entry = PsAuxEntry {
            command: columns[10..].join(" "),
            pid: columns[1].parse().expect("invalid PID"),
            process_state: columns[7].to_owned(),
            tty: columns[6].to_owned(),
        };

        entries.push(entry);
    }

    entries
}

#[derive(Debug)]
struct PsAuxEntry {
    command: String,
    pid: u32,
    process_state: String,
    tty: String,
=======
>>>>>>> e4f8ca8a
}<|MERGE_RESOLUTION|>--- conflicted
+++ resolved
@@ -134,7 +134,6 @@
     assert_eq!(stdout.trim(), "root tty");
 
     Ok(())
-<<<<<<< HEAD
 }
 
 #[test]
@@ -186,32 +185,4 @@
     assert_eq!(stdout, "hello world");
 
     Ok(())
-}
-
-fn parse_ps_aux(ps_aux: &str) -> Vec<PsAuxEntry> {
-    let mut entries = vec![];
-    for line in ps_aux.lines().skip(1 /* header */) {
-        let columns = line.split_ascii_whitespace().collect::<Vec<_>>();
-
-        let entry = PsAuxEntry {
-            command: columns[10..].join(" "),
-            pid: columns[1].parse().expect("invalid PID"),
-            process_state: columns[7].to_owned(),
-            tty: columns[6].to_owned(),
-        };
-
-        entries.push(entry);
-    }
-
-    entries
-}
-
-#[derive(Debug)]
-struct PsAuxEntry {
-    command: String,
-    pid: u32,
-    process_state: String,
-    tty: String,
-=======
->>>>>>> e4f8ca8a
 }